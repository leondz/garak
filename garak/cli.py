--- conflicted
+++ resolved
@@ -157,15 +157,6 @@
         help="If detectors aren't specified on the command line, should we run all detectors? (default is just the primary detector, if given, else everything)",
     )
     parser.add_argument(
-<<<<<<< HEAD
-        "--interactive",
-        action="store_true",
-        help="Launch garak in interactive mode"
-    )
-    parser.add_argument("--generate_autodan",
-                        action="store_true",
-                        help="Generate autodan prompts"
-=======
         "--parallel_requests",
         type=int,
         default=False,
@@ -176,7 +167,6 @@
         type=int,
         default=False,
         help="How many probe attempts to launch in parallel.",
->>>>>>> 546bf01e
     )
 
     _config.args = parser.parse_args(arguments)
@@ -190,7 +180,6 @@
     import sys
     import importlib
     import json
-<<<<<<< HEAD
     import uuid
     from colorama import Fore, Style
 
@@ -234,11 +223,6 @@
             _config.probe_options = json.loads(_config.args.probe_options)
         except Exception as e:
             logging.warn("Failed to parse JSON probe_options:", e.args[0])
-=======
-
-    import garak.evaluators  # why is this line so high up? maybe eval/plugin too tightly coupled?
-    from garak._plugins import enumerate_plugins
->>>>>>> 546bf01e
 
     if _config.args.version:
         pass
