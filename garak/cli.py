#!/usr/bin/env python3

# SPDX-FileCopyrightText: Portions Copyright (c) 2023 NVIDIA CORPORATION & AFFILIATES. All rights reserved.
# SPDX-License-Identifier: Apache-2.0

"""Flow for invoking garak from the command line"""

command_options = "list_detectors list_probes list_generators list_buffs list_config plugin_info interactive report version".split()


def main(arguments=[]) -> None:
    import datetime

    from garak import __version__, __description__
    from garak import _config

    _config.transient.starttime = datetime.datetime.now()
    _config.transient.starttime_iso = _config.transient.starttime.isoformat()
    _config.version = __version__

    import garak.command as command
    import logging
    import re

    command.start_logging()
    _config.load_base_config()

    print(
        f"garak {__description__} v{_config.version} ( https://github.com/leondz/garak ) at {_config.transient.starttime_iso}"
    )

    import argparse

    parser = argparse.ArgumentParser(
        description="LLM safety & security scanning tool",
        epilog="See https://github.com/leondz/garak",
    )

    ## SYSTEM
    parser.add_argument(
        "--verbose",
        "-v",
        action="count",
        default=_config.system.verbose,
        help="add one or more times to increase verbosity of output during runtime",
    )
    parser.add_argument(
        "--report_prefix",
        type=str,
        default=_config.system.report_prefix,
        help="Specify an optional prefix for the report and hit logs",
    )
    parser.add_argument(
        "--narrow_output",
        action="store_true",
        help="give narrow CLI output",
    )
    parser.add_argument(
        "--parallel_requests",
        type=int,
        default=_config.system.parallel_requests,
        help="How many generator requests to launch in parallel for a given prompt. Ignored for models that support multiple generations per call.",
    )
    parser.add_argument(
        "--parallel_attempts",
        type=int,
        default=_config.system.parallel_attempts,
        help="How many probe attempts to launch in parallel.",
    )

    ## RUN
    parser.add_argument(
        "--seed",
        "-s",
        type=int,
        default=_config.run.seed,
        help="random seed",
    )
    parser.add_argument(
        "--deprefix",
        action="store_false",
        help="remove the prompt from the front of generator output",
    )
    parser.add_argument(
        "--eval_threshold",
        type=float,
        default=_config.run.eval_threshold,
        help="minimum threshold for a successful hit",
    )
    parser.add_argument(
        "--generations",
        "-g",
        type=int,
        default=_config.run.generations,
        help="number of generations per prompt",
    )
    parser.add_argument(
        "--config", type=str, default=None, help="YAML config file for this run"
    )

    ## PLUGINS
    # generator
    parser.add_argument(
        "--model_type",
        "-m",
        type=str,
        help="module and optionally also class of the generator, e.g. 'huggingface', or 'openai'",
    )
    parser.add_argument(
        "--model_name",
        "-n",
        type=str,
        default=None,
        help="name of the model, e.g. 'timdettmers/guanaco-33b-merged'",
    )
    generator_args = parser.add_mutually_exclusive_group()
    generator_args.add_argument(
        "--generator_option_file",
        "-G",
        type=str,
        help="path to JSON file containing options to pass to generator",
    )
    generator_args.add_argument(
        "--generator_options",
        type=str,
        help="options to pass to the generator",
    )
    # probes
    parser.add_argument(
        "--probes",
        "-p",
        type=str,
        default=_config.plugins.probe_spec,
        help="list of probe names to use, or 'all' for all (default).",
    )
    probe_args = parser.add_mutually_exclusive_group()
    probe_args.add_argument(
        "--probe_option_file",
        "-P",
        type=str,
        help="path to JSON file containing options to pass to probes",
    )
    probe_args.add_argument(
        "--probe_options",
        type=str,
        help="options to pass to probes, formatted as a JSON dict",
    )
    # detectors
    parser.add_argument(
        "--detectors",
        "-d",
        type=str,
        default=_config.plugins.detector_spec,
        help="list of detectors to use, or 'all' for all. Default is to use the probe's suggestion.",
    )
    parser.add_argument(
        "--extended_detectors",
        action="store_true",
        help="If detectors aren't specified on the command line, should we run all detectors? (default is just the primary detector, if given, else everything)",
    )
    # buffs
    parser.add_argument(
        "--buff",
        "-b",
        type=str,
        default=_config.plugins.buff_spec,
        help="buff to use",
    )

    ## COMMANDS
    # items placed here also need to be listed in command_options below
    parser.add_argument(
        "--plugin_info",
        type=str,
        help="show info about one plugin; format as type.plugin.class, e.g. probes.lmrc.Profanity",
    )
    parser.add_argument(
        "--list_probes", action="store_true", help="list available vulnerability probes"
    )
    parser.add_argument(
        "--list_detectors", action="store_true", help="list available detectors"
    )
    parser.add_argument(
        "--list_generators",
        action="store_true",
        help="list available generation model interfaces",
    )
    parser.add_argument(
        "--list_buffs",
        action="store_true",
        help="list available buffs/fuzzes",
    )
    parser.add_argument(
        "--list_config",
        action="store_true",
        help="print active config info (and don't scan)",
    )
    parser.add_argument(
        "--version",
        "-V",
        action="store_true",
        help="print version info & exit",
    )
    parser.add_argument(
        "--report",
        "-r",
        type=str,
        help="process garak report into a list of AVID reports",
    )
    parser.add_argument(
        "--interactive",
        "-I",
        action="store_true",
        help="Enter interactive probing mode",
    )
    parser.add_argument(
        "--generate_autodan",
        action="store_true",
        help="generate AutoDAN prompts; requires --prompt_options with JSON containing a prompt and target",
    )
    parser.add_argument(
        "--interactive.py",
        action="store_true",
        help="Launch garak in interactive.py mode",
    )

    logging.debug("args - raw argument string received: %s", arguments)

    args = parser.parse_args(arguments)
    logging.debug("args - full argparse: %s", args)

    # load site config before loading CLI config
    _config.load_config(run_config_filename=args.config)

    # extract what was actually passed on CLI; use a masking argparser
    aux_parser = argparse.ArgumentParser(argument_default=argparse.SUPPRESS)
    # print('VARS', vars(args))
    # aux_parser is going to get sys.argv and so also needs the argument shortnames
    # will extract those from parser internals and use them to populate aux_parser
    arg_names = {}
    for action in parser._actions:
        raw_option_strings = [
            re.sub("^" + re.escape(parser.prefix_chars) + "+", "", a)
            for a in action.option_strings
        ]
        if "help" not in raw_option_strings:
            for raw_option_string in raw_option_strings:
                arg_names[raw_option_string] = action.option_strings

    for arg, val in vars(args).items():
        if isinstance(val, bool):
            if val:
                aux_parser.add_argument(*arg_names[arg], action="store_true")
            else:
                aux_parser.add_argument(*arg_names[arg], action="store_false")
        else:
            aux_parser.add_argument(*arg_names[arg], type=type(val))

    # cli_args contains items specified on CLI; the rest not to be overridden
    cli_args, _ = aux_parser.parse_known_args(arguments)

    # exception: action=count. only verbose uses this, let's bubble it through
    cli_args.verbose = args.verbose

    # print('ARGS', args)
    # print('CLI_ARGS', cli_args)

    # also force command vars through to cli_args, even if false, to make command code easier
    for command_option in command_options:
        setattr(cli_args, command_option, getattr(args, command_option))

    logging.debug("args - cli_args&commands stored: %s", cli_args)

    del args
    args = cli_args

<<<<<<< HEAD
    import sys
    import importlib
    import json

    import garak.evaluators

    from garak._plugins import enumerate_plugins

    # startup
    if not args.version and not args.report:
        command.start_run(args)

=======
>>>>>>> 8d4076b5
    # save args info into config
    # need to know their type: plugin, system, or run
    # ignore params not listed here
    # - sorry, this means duping stuff, i know. maybe better argparse setup will help
    ignored_params = []
    for param, value in vars(args).items():
        if param in _config.system_params:
            setattr(_config.system, param, value)
        elif param in _config.run_params:
            setattr(_config.run, param, value)
        elif param in _config.plugins_params:
            setattr(_config.plugins, param, value)
        else:
            ignored_params.append((param, value))

    # put plguin spec into the _spec config value, if set at cli
    if "probes" in args:
        _config.plugins.probe_spec = args.probes
    if "detectors" in args:
        _config.plugins.detector_spec = args.detectors
    if "buff" in args:
        _config.plugins.buff_spec = args.buff

    # startup
    import sys
    import importlib
    import json

    import garak.evaluators

    if not args.version and not args.report:
        command.start_run(args)

    # do a special thing for CLIprobe options, generator options
    if "probe_options" in args or "probe_option_file" in args:
        if "probe_options" in args:
            try:
                probe_cli_config = json.loads(args.probe_options)
            except json.JSONDecodeError as e:
                logging.warning("Failed to parse JSON probe_options: %s", e.args[0])

        elif "probe_option_file" in args:
            with open(args.probe_option_file, encoding="utf-8") as f:
                probe_options_json = f.read().strip()
            try:
                probe_cli_config = json.loads(probe_options_json)
            except json.decoder.JSONDecodeError as e:
                logging.warning("Failed to parse JSON probe_options: %s", {e.args[0]})
                raise e

        _config.plugins.probes = _config._combine_into(
            probe_cli_config, _config.plugins.probes
        )

    if "generator_options" in args or "generator_option_file" in args:
        if "generator_options" in args:
            try:
                generator_cli_config = json.loads(args.generator_options)
            except json.JSONDecodeError as e:
                logging.warning("Failed to parse JSON generator_options: %s", e.args[0])

        elif "generator_option_file" in args:
            with open(args.generator_option_file, encoding="utf-8") as f:
                generator_options_json = f.read().strip()
            try:
                generator_cli_config = json.loads(generator_options_json)
            except json.decoder.JSONDecodeError as e:
                logging.warning(
                    "Failed to parse JSON generator_options: %s", {e.args[0]}
                )
                raise e

        _config.plugins.generators = _config._combine_into(
            generator_cli_config, _config.plugins.generators
        )

    # process commands
    if args.interactive:
        from garak.interactive import interactive_mode

        try:
            interactive_mode()
        except Exception as e:
            logging.error(e)
            print(e)
            sys.exit(1)

    if args.version:
        pass

    elif args.plugin_info:
        command.plugin_info(args.plugin_info)

    elif args.list_probes:
        command.print_probes()

    elif args.list_detectors:
        command.print_detectors()

    elif args.list_buffs:
        command.print_buffs()

    elif args.list_generators:
        command.print_generators()

    elif args.list_config:
        print("cli args:\n ", args)
        command.list_config()

    elif args.report:
        from garak.report import Report

        report_location = args.report
        print(f"📜 Converting garak reports {report_location}")
        report = Report(args.report).load().get_evaluations()
        report.export()
        print(f"📜 AVID reports generated at {report.write_location}")

    # model is specified, we're doing something
    elif _config.plugins.model_type:
        if (
            _config.plugins.model_type in ("openai", "replicate", "ggml", "huggingface")
            and not _config.plugins.model_name
        ):
            message = f"⚠️  Model type '{_config.plugins.model_type}' also needs a model name\n You can set one with e.g. --model_name \"billwurtz/gpt-1.0\""
            logging.error(message)
            raise ValueError(message)
        print(f"📜 reporting to {_config.transient.report_filename}")

        generator_module_name = _config.plugins.model_type.split(".")[0]
        generator_mod = importlib.import_module(
            "garak.generators." + generator_module_name
        )
        if "." not in _config.plugins.model_type:
            if generator_mod.default_class:
                generator_class_name = generator_mod.default_class
            else:
                raise ValueError(
                    "module {generator_module_name} has no default class; pass module.ClassName to --model_type"
                )
        else:
            generator_class_name = _config.plugins.model_type.split(".")[1]

        #        if 'model_name' not in args:
        #            generator = getattr(generator_mod, generator_class_name)()
        #        else:
        generator = getattr(generator_mod, generator_class_name)(
            _config.plugins.model_name
        )
        generator.generations = _config.run.generations
        generator.seed = _config.run.seed

        if "generate_autodan" in args and args.generate_autodan:
            from garak.resources.autodan import autodan_generate

            try:
                prompt = _config.probe_options["prompt"]
                target = _config.probe_options["target"]
            except Exception as e:
                print(
                    "AutoDAN generation requires --probe_options with a .json containing a `prompt` and `target` "
                    "string"
                )
            autodan_generate(generator=generator, prompt=prompt, target=target)

        probe_names = _config.parse_plugin_spec(_config.plugins.probe_spec, "probes")
        detector_names = _config.parse_plugin_spec(
            _config.plugins.detector_spec, "detectors"
        )
        buffs = _config.parse_plugin_spec(_config.plugins.buff_spec, "buffs")
        if len(buffs) > 1:
            raise NotImplementedError("Multiple concurrent buffs aren't yet supported")

        evaluator = garak.evaluators.ThresholdEvaluator(_config.run.eval_threshold)

        if detector_names == []:
            command.probewise_run(generator, probe_names, evaluator, buffs)

        else:
            command.pxd_run(generator, probe_names, detector_names, evaluator, buffs)

        command.end_run()

    else:
        print("nothing to do 🤷  try --help")
        if _config.plugins.model_name and not _config.plugins.model_type:
            print(
                "💡 try setting --model_type (--model_name is currently set but not --model_type)"
            )
        logging.info("nothing to do 🤷")<|MERGE_RESOLUTION|>--- conflicted
+++ resolved
@@ -274,21 +274,6 @@
     del args
     args = cli_args
 
-<<<<<<< HEAD
-    import sys
-    import importlib
-    import json
-
-    import garak.evaluators
-
-    from garak._plugins import enumerate_plugins
-
-    # startup
-    if not args.version and not args.report:
-        command.start_run(args)
-
-=======
->>>>>>> 8d4076b5
     # save args info into config
     # need to know their type: plugin, system, or run
     # ignore params not listed here
