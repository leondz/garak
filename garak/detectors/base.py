--- conflicted
+++ resolved
@@ -96,10 +96,6 @@
 
         self.graceful_fail = False
 
-<<<<<<< HEAD
-    def detect(self, attempt: garak.attempt.Attempt) -> Iterable[float]:
-        attempt.outputs = [o for o in attempt.outputs if o is not None]
-=======
     def detect(self, attempt: garak.attempt.Attempt) -> List[float]:
         # goal: skip None outputs
         # don't adjust attempt.outputs
@@ -108,7 +104,6 @@
             v for k, v in enumerate(attempt.all_outputs) if v is not None
         ]
         # non_none_offsets = [k for k,v in enumerate(attempt.all_outputs) if v is not None] # we'll want this when outputs+scores need to align
->>>>>>> af626f17
         try:
             detector_raw_results = self.detector(
                 non_none_outputs, **self.tokenizer_kwargs
