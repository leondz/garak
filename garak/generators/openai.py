#!/usr/bin/env python3
"""OpenAI API generator

Supports chat + chatcompletion models. Put your OpenAI API key in
an environment variable called OPENAI_API_KEY. Put the name of the
model you want in either the --model_name command line parameter, or
pass it as an argument to the OpenAIGenerator constructor.

sources:
* https://platform.openai.com/docs/models/model-endpoint-compatibility
* https://platform.openai.com/docs/model-index-for-researchers
"""

import os
import re
from typing import List

import openai
import backoff

from garak.generators.base import Generator

completion_models = (
    "text-davinci-003",
    "text-davinci-002",
    "text-curie-001",
    "text-babbage-001",
    "text-ada-001",
    "code-davinci-002",
    "code-davinci-001",
    "davinci-instruct-beta",
)
chat_models = (
    "gpt-4",
    "gpt-4-32k",
    "gpt-3.5-turbo",
)


class OpenAIGenerator(Generator):
    supports_multiple_generations = True
    generator_family_name = "OpenAI"

    temperature = 0.7
    top_p = 1.0
    frequency_penalty = 0.0
    presence_penalty = 0.0
    stop = ["#", ";"]

    def __init__(self, name, generations=10):
        self.name = name
        self.fullname = f"OpenAI {self.name}"

        super().__init__(name, generations=generations)

        openai.api_key = os.getenv("OPENAI_API_KEY", default=None)
        if openai.api_key is None:
<<<<<<< HEAD
            raise Exception(
=======
            raise ValueError(
>>>>>>> 546bf01e
                'Put the OpenAI API key in the OPENAI_API_KEY environment variable (this was empty)\n \
                e.g.: export OPENAI_API_KEY="sk-123XXXXXXXXXXXX"'
            )

        if self.name in completion_models:
            self.generator = openai.Completion
        elif self.name in chat_models:
            self.generator = openai.ChatCompletion
        elif "-".join(self.name.split("-")[:-1]) in chat_models and re.match(
            r"^.+-[01][0-9][0-3][0-9]$", self.name
        ):  # handle model names -MMDDish suffix
            self.generator = openai.ChatCompletion

        elif self.name == "":
            openai_model_list = sorted([m["id"] for m in openai.Model().list()["data"]])
            raise ValueError(
                "Model name is required for OpenAI, use --model_name\n"
                + "  API returns following available models: ▶️   "
                + "  ".join(openai_model_list)
                + "\n"
                + "  ⚠️  Not all these are text generation models"
            )
        else:
            raise ValueError(
                f"No OpenAI API defined for '{self.name}' in generators/openai.py - please add one!"
            )

    @backoff.on_exception(
        backoff.fibo,
        (
            openai.error.RateLimitError,
            openai.error.ServiceUnavailableError,
            openai.error.APIError,
            openai.error.Timeout,
        ),
        max_value=70,
    )
    def _call_model(self, prompt: str) -> List[str]:
        if self.generator == openai.Completion:
            response = self.generator.create(
                model=self.name,
                prompt=prompt,
                temperature=self.temperature,
                max_tokens=self.max_tokens,
                n=self.generations,
                top_p=self.top_p,
                frequency_penalty=self.frequency_penalty,
                presence_penalty=self.presence_penalty,
                stop=self.stop,
            )
            return [c["text"] for c in response["choices"]]

        elif self.generator == openai.ChatCompletion:
            response = self.generator.create(
                model=self.name,
                messages=[{"role": "user", "content": prompt}],
                temperature=self.temperature,
                top_p=self.top_p,
                n=self.generations,
                stop=self.stop,
                max_tokens=self.max_tokens,
                presence_penalty=self.presence_penalty,
                frequency_penalty=self.frequency_penalty,
            )
            return [c["message"]["content"] for c in response["choices"]]

        else:
            raise ValueError(
                "Unsupported model at generation time in generators/openai.py - please add a clause!"
            )


default_class = "OpenAIGenerator"<|MERGE_RESOLUTION|>--- conflicted
+++ resolved
@@ -55,11 +55,7 @@
 
         openai.api_key = os.getenv("OPENAI_API_KEY", default=None)
         if openai.api_key is None:
-<<<<<<< HEAD
-            raise Exception(
-=======
             raise ValueError(
->>>>>>> 546bf01e
                 'Put the OpenAI API key in the OPENAI_API_KEY environment variable (this was empty)\n \
                 e.g.: export OPENAI_API_KEY="sk-123XXXXXXXXXXXX"'
             )
